import cv2
import numpy as np
import os.path as p
import transforms3d as tf
import StereoTUM
from collections import namedtuple


class Value(object):
    r"""
    A Value represents every measurement of a sensor taken in a specific time instance.
    A camera might capture an :any:`Image`, an IMU will record :any:`ImuValue` or the motion capture system 
    :any:`GroundTruth`.
     
    All these values have some common properties in the StereoTUM:
    
    1) They are single, time-discrete values (see :any:`stamp <StereoTUM.Value.stamp>`)
    2) They are related to a certain reference frame (see :any:`reference <StereoTUM.Value.reference>`)
    3) They all have a transformation from its reference frame towards that of ``"cam1"`` (see :any:`_transform <StereoTUM.Value._transform>`)
    
    
    Since every value has these three properties, you can achieve easily get the transformations between different  values. 
    Therefore the leftshift ``<<`` and rightshift ``>>`` operator has been overloaded. Both accept as their right parameter either:
    
    * a string indicating the desired reference to or from which to _transform (e.g. ``"cam1"``, ``"cam2"``, ``"world"``, ``"imu"`` ...)
    * or another value, whose :any:`reference <StereoTUM.Value.reference>` property is used to determine the _transform
    
    The direction of the "shift" means "How is the transformation from reference x to y?"::
    
        # assume we have an image and a ground truth value
        image = dataset.cameras('global')[0]
        gt    = dataset.groundtruth[0]
        
        # Since both Image and GroundTruth derive from Value, they have a reference ...
        print("Image %s is associated with reference %s" % (image, image.reference))
        print("Ground Truth %s is associated with reference %s" % (gt, gt.reference))
        
        # ... and also a _transform from the systems origin, which is "cam1"
        print("T_cam1_2_image: %s" % image._transform)
        print("T_cam1_2_gt:    %s" % gt._transform)
        # BUT since they are "private" functions from value you should rather use something like this:
         
         
        # Since we know both transforms to "cam1", we can compute the transformation between the two
        T_image_2_gt = image >> gt
        T_image_2_gt = gt << image        # same as line above
        # T_image_2_gt = gt.reference << image # This fails, since the shift operators cannot be overloaded for strings in the first place
        
        T_gt_2_image = gt >> image
        T_gt_2_image = image << gt
        T_gt_2_image = gt >> "cam2"       # for example, if image was taken by "cam2"
        # T_gt_2_image = "cam2" << gt.reference  # obviously this will also not work ...
    
    """
    def __init__(self, dataset, stamp, reference):
        self._dataset = dataset
        self._stamp = stamp
        if reference not in dataset._refs:
            raise ValueError("Cannot find the reference %s" % reference)

        self._reference = reference

    def __eq__(self, other):
        if not isinstance(other, Value): return False
        return self._stamp == other._stamp and self.reference == other.reference

    @property
    def stamp(self):
        r"""
        The timestamp in seconds with decimal places. This stamp describes the exact moment this
        values has been recorded.
        """
        return self._stamp

    @property
    def reference(self):
        r"""
        The name as ``str`` of the reference frame, this value is associated with. 
        """
        return self._reference

    @property
    def _transform(self):
        r"""
        The transformation from ``"cam1"`` to this value`s :any:`reference <StereoTUM.Value.reference>` as 4x4 `ndarray <https://docs.scipy.org/doc/numpy-1.13.0/reference/generated/numpy.ndarray.html>`_ homogenous matrix 
        """
        return np.array(self._dataset._refs[self._reference]['_transform'])

    def __str__(self):
        return "%s (%s/%.2f)" % (type(self).__name__, self.reference, self.stamp)

    def __lshift__(self, parent):
        if isinstance(parent, str):
            if parent not in self._dataset._refs:
                raise ValueError("Cannot find the (static) parent reference %s" % parent)
<<<<<<< HEAD
            tparent = np.array(self._dataset._refs[parent]['_transform'])
=======
            
            # TODO add test case cam1.L << 'world' (NOT WORKING!!!)
            tparent = np.array(self._dataset._refs[parent]['transform'])
>>>>>>> 8833f17d

        elif isinstance(parent, Value):
            tparent = parent._transform
        else:
            raise TypeError("Cannot only lookup transforms for type string or StereoTUM.Value")

        tchild = self._transform
        return np.dot(np.linalg.inv(tparent), tchild)

    def __rshift__(self, child):
        if isinstance(child, str):
            if child not in self._dataset._refs:
                raise ValueError("Cannot find the (static) parent reference %s" % child)
            tchild = np.array(self._dataset._refs[child]['_transform'])
        elif isinstance(child, Value):
            tchild = child._transform
        else:
            raise TypeError("Cannot only lookup transforms for type string or StereoTUM.Value")

        tparent = self._transform
        return np.dot(np.linalg.inv(tparent), tchild)


class Image(Value):
    r"""
    An image is a :any:`Value` with its reference set to one of ``"cam1"`` ... ``"cam4"``.

    Each image is recorded by a :any:`StereoCamera`, which has a shutter type, so as its images. Note, though,
    that each camera might differ its shutter methods between dataset records, to achieve statistical independence. 
    That means, that you cannot rely on e.g. ``"cam1"`` always having ``"global"`` or ``"rolling"`` shutter, nor as the other cams.

    The cameras record data at approximately **20 FPS**, but sometimes their might exist frame drops. 

    You can query a lot of information from an image such as its :any:`shutter <StereoTUM.Image.shutter>`, :any:`exposure <StereoTUM.Image.exposure>` time and :any:`ID <StereoTUM.Image.ID>`.
    Since it is a :any:`Value` all _transform shenanigans apply.
    """

    Vector2 = namedtuple('Vector2', 'x y')
    
    def __init__(self, stereo, shutter, left):
        self._left = left
        self._stereo = stereo
        self._shutter = shutter

        if shutter not in ['global', 'rolling']:
            raise ValueError('Shutter type can only be "global" or "rolling"')

        for cam in stereo._dataset._cams:
            # Check if the shutter matches
            if stereo._dataset._cams[cam]['shutter']['type'] != shutter: continue

            # Check if the camera position (left/right) matches the camera name
            if left and cam not in ['cam1', 'cam3']: continue
            if not left and cam not in ['cam2', 'cam4']: continue

            # Now we have found a camera matching the wanted shutter type and position
            super(Image, self).__init__(stereo._dataset, stereo._data[1], cam)
            break  # from any further for loop iteration

        # TODO add test for this exception
        if not p.exists(self.path): raise ValueError("Image %s does not exist" % self.path)

    def __eq__(self, other):
        if not isinstance(other, Image): return False
        return (super(Image, self).__eq__(other)
                and self._left == other._left
                and self._shutter == other._shutter)

    def __str__(self):
        return "Image (%s/#%05d/%.2f)" % (self.reference, self.ID, self.stamp)

    @property
    def shutter(self):
        r""" The shutter method with which this image was captured as string, either ``"rolling"`` or ``"global"`` """
        return self._shutter

    @property
    def ID(self):
        r"""The frame ID as int of this image. This number, prepended to 5 digits is also the name of the JPEG file"""
        return self._stereo.ID

    @property
    def opposite(self):
        r"""This holds the reference of the opposite image, that is the image taken from the other camera with the 
        same shutter."""
        return self._stereo._opposite(self)

    @property
    def exposure(self):
        r"""The exposure time as float in milli seconds, that this image was illuminated"""
        return self._stereo.exposure

    @property
    def path(self):
        r"""The path to the JPEG file of this image, relative to the the construction parameter of :any:`Dataset(...) <StereoTUM.Dataset.__init__>`"""
        return p.join(self._stereo._dataset._path, 'frames', self.reference, '%05d.jpeg' % self.ID)

    @property
    def imu(self):
        r"""The matching :any:`ImuValue` for this image. Since the capture of an image is synchronized with the IMU,
        no interpolation is needed."""
        return self._stereo.imu

    def groundtruth(self, position_interpolation=StereoTUM.Interpolation.linear,
                    orientation_interpolation=StereoTUM.Interpolation.slerp):
        r"""
        Find the matching :any:`GroundTruth` value for this image. Since the motion capture system and the cameras
        are not synced, we need to interpolate between ground truths by image's time stamp.

        :param position_interpolation: a predefined or custom interpolation function to interpolate positions 
        :param orientation_interpolation: a predefined or custom interpolation function to interpolate quaternions
        :return: the matching interpolated ground truth

        .. seealso:: :any:`StereoTUM.GroundTruth.interpolate`
        """
        # The ground truth value is from world to our reference
        # Therefore we first get the gt from world -> cam1 ...
        gt1 = GroundTruth.interpolate(self._dataset, self.stamp, position_interpolation, orientation_interpolation)

        # ... then from cam1 -> us
        t1 = self << 'cam1'

        # which delivers from world -> us
        A = gt1.pose.dot(t1)
        T, R, _, _ = tf.affines.decompose44(A)
        q = tf.quaternions.mat2quat(R)
        p = np.array(T)
        return GroundTruth(self._dataset, np.concatenate(([gt1.stamp], p, q)))

    def load(self):
        r"""
        Loads the JPEG itself into memory::

            image = ...
            pixels = image.load()   # uses cv2.imread()
            print(pixels.shape)     # (1024, 1280)
            print(type(pixels))     # numpy.ndarray

        """
        return cv2.imread(self.path, cv2.IMREAD_GRAYSCALE)

    @property
    def distortion(self):
        r"""The FOV distortion parameter as ``float`` for the provided camera"""
        return self._dataset._refs[self.reference]['distortion']
    
    @property
    def focal(self):
        r"""The focal length in both ``x`` and ``y`` as named tuple"""
        return Image.Vector2(x=self._dataset._refs[self.reference]['intrinsics'][0],
                             y=self._dataset._refs[self.reference]['intrinsics'][1])

    @property
    def principle(self):
        r"""The image's principle point in both ``x`` and ``y`` as named tuple in image coordinates``"""
        return Image.Vector2(x=self._dataset._refs[self.reference]['intrinsics'][2],
                             y=self._dataset._refs[self.reference]['intrinsics'][3])

    @property
    def P(self):
        r"""The projection or intrinsic camera matrix as 4x3 `ndarray <https://docs.scipy.org/doc/numpy-1.13.0/reference/generated/numpy.ndarray.html>`_"""
        f = self.focal
        p = self.principle
        return np.array(((f.x,   0, p.x, 0),
                         (  0, f.y, p.y, 0),
                         (  0,   0,   1, 0)))


class StereoImage(Value):
    r"""A stereo image contains of two individual :any:`Image` s, a left and a right one.
    It is more or less a container for the two.

    Note that for internal reasons a stereo image derives from :any:`Value`. However, you should
    not use the _transform functions (``<<`` and ``>>``) with this, since a stereo image contains two 
    reference frames, one for each camera::

        stereo = dataset.cameras('rolling')[0]

        # The following is ambiguous
        notok = stereo << "world"   # which camera of the two do you mean?

        # Better would be
        ok = stereo.L << "world"


    """

    @staticmethod
    def extrapolate(value, shutter, method='closest'):
        r"""
        Find a matching image for a certain :any:`Value` based on a extrapolation method

        :param value: The value for which to find a matching image
        :param shutter: The shutter type of the images to find (``"global"``, ``"rolling"``, **not** ``"both"``) 
        :param method: An optional extrapolation method to determine the rules for a "match":

            * ``"closest"``: the image with the least difference to value.stamp is chosen
            * ``"next"``: the image with the next larger time stamp than value.stamp is chosen
            * ``"prev"``: the image with the next smaller time stamp than value.stamp is chosen
            * ``"exact"``: the image where value.stamp == image.stamp holds is chosen, None otherwise

        :return: The matching stereo image or None if no was found
        """
        try:
            if method == 'closest':
                f = value._dataset.raw.frames
                i = np.abs(f[:, 1] - value.stamp).argmin()
                return StereoImage(value._dataset, f[i, :], shutter)

            if method == 'next':
                f = value._dataset.raw.frames
                frame = f[f[:, 1] > value.stamp, :]
                if frame.size == 0: return None
                return StereoImage(value._dataset, frame[0], shutter)

            if method == 'prev':
                f = value._dataset.raw.frames
                frame = f[f[:, 1] < value.stamp, :]
                if frame.size == 0: return None
                return StereoImage(value._dataset, frame[-1], shutter)

            if method == 'exact':
                f = value._dataset.raw.frames
                frame = f[f[:, 1] == value.stamp, :]
                if frame.size == 0: return None
                return StereoImage(value._dataset, frame[0], shutter)
        
        except ValueError:
            return None

        raise ValueError(
            'Unknown extrapolation method: %s (supported are "closest", "next", "prev" and "exact")' % method)

    def __init__(self, dataset, data, shutter):
        self._data = data
        self._dataset = dataset
        self._left = Image(self, shutter, left=True)
        self._right = Image(self, shutter, left=False)

        # Timestamp is in second column
        super(StereoImage, self).__init__(dataset, self._data[1], self._left.reference)

    def __eq__(self, other):
        if not isinstance(other, StereoImage): return False
        return super(StereoImage, self).__eq__(other) and np.allclose(self._data, other._data)

    def __str__(self):
        return "StereoImage ({%s|%s}/%05d" % (self._left.reference, self._right.reference, self.ID)

    def _opposite(self, img):
        if img is self._left: return self._right
        if img is self._right: return self._left
        raise ValueError("Image %s unknown, cannot find opposite")

    @property
    def ID(self):
        r"""The frame ID as int of this image. This number, prepended to 5 digits is also the name of the JPEG file"""
        return int(self._data[0])

    @property
    def exposure(self):
        r"""
        The exposure time as float in milli seconds, that this image was illuminated. This is constant for 
        :any:`L <StereoTUM.StereoImage.L>` and :any:`R <StereoTUM.StereoImage.R>`
        """
        return self._data[2]

    @property
    def L(self):
        r""" The reference to the left :any:`Image`"""
        return self._left

    @property
    def R(self):
        r""" The reference to the right :any:`Image`"""
        return self._right

    @property
    def imu(self):
        r"""The matching :any:`ImuValue` for this image. Since the capture of an image is synchronized with the IMU,
                no interpolation is needed."""
        i = self._dataset.raw.imu
        match = i[i[:, 0] == self.stamp]
        if match.size > 0: return ImuValue(self._dataset, match[0])

        raise ValueError("It seems that %s has no matching IMU value" % self)


class ImuValue(Value):
    r""" An ImuValue represents the measurement of the :any:`Imu` at a specific time.

    Since it is a :any:`Value` you can use it to calculate transforms with it. Also 
    the :any:`Imu` is synchronized in a way, that it measures exactly three times 
    per image. Any ImuValue consist of three acceleration measurements in X, Y and Z 
    and three angular velocity measurements around the X, Y, and Z axis.

    .. seealso:: :any:`Interpolation`
    """

    @staticmethod
    def extrapolate(value, method='closest'):
        r"""
        Find a matching imuvalue for a certain :any:`Value` based on a extrapolation method

        :param value: The value for which to find a matching imuvalue
        :param method: An optional extrapolation method to determine the rules for a "match":

            * ``"closest"``: the image with the least difference to value.stamp is chosen
            * ``"next"``: the image with the next larger time stamp than value.stamp is chosen
            * ``"prev"``: the image with the next smaller time stamp than value.stamp is chosen
            * ``"exact"``: the image where value.stamp == image.stamp holds is chosen, None otherwise

        :return: The matching stereo image or None if no was found
        """
        if method == 'closest':
            f = value._dataset.raw.imu
            i = np.abs(f[:, 0] - value.stamp).argmin()
            return ImuValue(value._dataset, f[i, :])

        if method == 'next':
            f = value._dataset.raw.imu
            imu = f[f[:, 0] > value.stamp, :]
            if imu.size == 0: return None
            return ImuValue(value._dataset, imu[0])

        if method == 'prev':
            f = value._dataset.raw.imu
            imu = f[f[:, 0] < value.stamp, :]
            if imu.size == 0: return None
            return ImuValue(value._dataset, imu[-1])

        if method == 'exact':
            f = value._dataset.raw.imu
            imu = f[f[:, 0] == value.stamp, :]
            if imu.size == 0: return None
            return ImuValue(value._dataset, imu[0])

        raise ValueError(
            'Unknown extrapolation method: %s (supported are "closest", "next", "prev" and "exact")' % method)

    @staticmethod
    def interpolate(dataset, stamp, accelaration_interpolation=StereoTUM.Interpolation.linear,
                    angvelo_interpolation=StereoTUM.Interpolation.linear):
        r"""
        This function enables you to find the interpolated imu values of a record given a certain timestamp.

        :param dataset: the dataset which holds all imu values to interpolate over 
        :param float stamp: the time at which to interpolate (in seconds, with decimal places) 
        :param accelaration_interpolation: A predefined or custom interpolation function
        :param angvelo_interpolation: A predefined or custom interpolation function
        :return: A :any:`ImuValue`

        .. seealso:: :any:`Interpolation`
        """

        imu = dataset.raw.imu
        idx = np.searchsorted(imu[:, 0], stamp)
        acc = np.ones((1, 3)) * np.nan
        gyr = np.ones((1, 4)) * np.nan
        if idx != 0 and idx != imu.shape[0]:
            ta = accelaration_interpolation(imu[idx - 1, 0], imu[idx, 0], stamp)
            acc = (1 - ta) * imu[idx - 1, 1:4] + ta * imu[idx, 1:4]
            tg = angvelo_interpolation(imu[idx - 1, 0], imu[idx, 0], stamp)
            gyr = (1 - tg) * imu[idx - 1, 1:4] + tg * imu[idx, 1:4]

        return ImuValue(dataset, np.concatenate(([stamp], acc, gyr)))

    def __init__(self, dataset, data):
        if len(data) < 7: raise ValueError(
            "Data must have at least 7 entries [time1, acc3, gyro3] but has %d" % len(data))
        super(ImuValue, self).__init__(dataset, stamp=data[0], reference='imu')
        self._acc = np.array(data[1:4])
        self._gyro = np.array(data[4:7])

    def __eq__(self, other):
        if not isinstance(other, ImuValue): return False
        return (super(ImuValue, self).__eq__(other)
                and np.allclose(self._acc, other._acc)
                and np.allclose(self._gyro, other._gyro))

    @property
    def acceleration(self):
        # TODO Add unit [gs] to docstring, and convert units to m/m**2
        r"""The acceleration 3D vector [x,y,z] of this measurement as `ndarray <https://docs.scipy.org/doc/numpy-1.13.0/reference/generated/numpy.ndarray.html>`_"""
        return self._acc

    @property
    def angular_velocity(self):
        r"""The angular velocity 3D vector around [x,y,z] of this measurement as `ndarray <https://docs.scipy.org/doc/numpy-1.13.0/reference/generated/numpy.ndarray.html>`_"""
        return self._gyro

    def stereo(self, shutter, extrapolation='closest'):
        r"""
        The matching stereo image for this imu measurement
        :param shutter: The shutter type of the images to find (``"global"``, ``"rolling"``, **not** ``"both"``) 
        :param extrapolation: An optional extrapolation method to determine the rules for a "match":

            * ``"closest"``: the image with the least difference to value.stamp is chosen
            * ``"next"``: the image with the next larger time stamp than value.stamp is chosen
            * ``"prev"``: the image with the next smaller time stamp than value.stamp is chosen
            * ``"exact"``: the image where ``value.stamp == image.stamp`` holds is chosen, None otherwise
        :return: The matching stereo image or None if no was found

        .. seealso:: :any:`StereoTUM.StereoImage.extrapolate`
        """
        return StereoImage.extrapolate(self, shutter, method=extrapolation)

    def groundtruth(self, position_interpolation=StereoTUM.Interpolation.linear,
                    orientation_interpolation=StereoTUM.Interpolation.slerp):
        r"""
        Find the matching :any:`GroundTruth` value for this imu value. Since the motion capture system and the :any:`Imu`
        are not synced, we need to interpolate between ground truths by time stamp of the imu value.

        :param position_interpolation: a predefined or custom interpolation function to interpolate positions 
        :param orientation_interpolation: a predefined or custom interpolation function to interpolate quaternions
        :return: the matching interpolated ground truth

        .. seealso:: :any:`StereoTUM.GroundTruth.interpolate`
        """
        return GroundTruth.interpolate(self._dataset, self.stamp, position_interpolation, orientation_interpolation)


class GroundTruth(Value):
    r"""
    A ground truth is a :any:`Value` with the reference ``"world"``.
    The ground truth is taken with a higher frequency than all other values (around 100 Hz), but since the 
    :any:`Mocap` system is stationary in one room only, it might not cover the whole duration of the datset 
    (depending on the record).
    """

    @staticmethod
    def interpolate(dataset, stamp, position_interpolation=StereoTUM.Interpolation.linear,
                    orientation_interpolation=StereoTUM.Interpolation.slerp):
        r"""
        This function enables you to find the interpolated groundtruth of a record given a certain timestamp.

        :param dataset: the dataset which holds all ground truth values to interpolate over 
        :param float stamp: the time at which to interpolate (in seconds, with decimal places) 
        :param position_interpolation: A predefined or custom interpolation function
        :param orientation_interpolation: A predefined or custom interpolation function
        :return: A :any:`GroundTruth` -Value

        .. seealso:: :any:`Interpolation`
        """
        poses = dataset.raw.groundtruth
        idx = np.searchsorted(poses[:, 0], stamp)
        p = np.ones((1, 3)) * np.nan
        q = np.ones((1, 4)) * np.nan
        if idx != 0 and idx != poses.shape[0]:
            t = (stamp - poses[idx - 1, 0]) / (poses[idx, 0] - poses[idx - 1, 0])

            # Compute previous values for interpolation method, if existant
            a0, b0 = np.zeros((3, 1)), np.zeros((3, 1))
            qa0, qb0 = np.array((1, 0, 0, 0)), np.array((1, 0, 0, 0))
            if idx - 1 >= 0:             a0, qa0 = poses[idx - 2, 1:4], poses[idx - 2, 4:8]
            if idx + 1 < poses.shape[0]: b0, qb0 = poses[idx + 1, 1:4], poses[idx + 1, 4:8]

            p = position_interpolation(poses[idx - 1, 1:4], poses[idx, 1:4], t, a0, b0)
            q = orientation_interpolation(poses[idx - 1, 4:8], poses[idx, 4:8], t, qa0, qb0)
        return GroundTruth(dataset, np.concatenate(([stamp], p, q)))

    @staticmethod
    def extrapolate(value, method='closest'):
        r"""
        Find a matching ground truth for a certain :any:`Value` based on a extrapolation method

        :param value: The value for which to find a matching imuvalue
        :param method: An optional extrapolation method to determine the rules for a "match":

            * ``"closest"``: the image with the least difference to value.stamp is chosen
            * ``"next"``: the image with the next larger time stamp than value.stamp is chosen
            * ``"prev"``: the image with the next smaller time stamp than value.stamp is chosen
            * ``"exact"``: the image where value.stamp == image.stamp holds is chosen, None otherwise

        :return: The matching stereo image or None if no was found
        """
        if method == 'closest':
            f = value._dataset.raw.groundtruth
            i = np.abs(f[:, 0] - value.stamp).argmin()
            return GroundTruth(value._dataset, f[i, :])

        if method == 'next':
            f = value._dataset.raw.groundtruth
            gt = f[f[:, 0] > value.stamp, :]
            if gt.size == 0: return None
            return GroundTruth(value._dataset, gt[0])

        if method == 'prev':
            f = value._dataset.raw.groundtruth
            gt = f[f[:, 0] < value.stamp, :]
            if gt.size == 0: return None
            return GroundTruth(value._dataset, gt[-1])

        if method == 'exact':
            f = value._dataset.raw.groundtruth
            gt = f[f[:, 0] == value.stamp, :]
            if gt.size == 0: return None
            return GroundTruth(value._dataset, gt[0])

        raise ValueError(
            'Unknown extrapolation method: %s (supported are "closest", "next", "prev" and "exact")' % method)

    def __init__(self, dataset, data):
        if len(data) < 8:
            raise ValueError(
                "Data must have at least 8 entries [time1, position3, orientation4] but has %d" % len(data))
        super(GroundTruth, self).__init__(dataset, stamp=data[0], reference='world')
        self._data = data

    def __eq__(self, other):
        if not isinstance(other, GroundTruth): return False
        return super(GroundTruth, self).__eq__(other) and np.allclose(self._data, other._data)

    @property
    def position(self):
        r"""The position of this ground truth as 3D `ndarray <https://docs.scipy.org/doc/numpy-1.13.0/reference/generated/numpy.ndarray.html>`_"""
        return self._data[1:4]

    @property
    def quaternion(self):
        r"""The orientation in quaternion representation with the scalar (w) component as first element in a 4D `ndarray <https://docs.scipy.org/doc/numpy-1.13.0/reference/generated/numpy.ndarray.html>`_"""
        return self._data[4:8]

    @property
    def rotation(self):
        r"""The rotation matrix only **WITHOUT** the translational part as 4x4 `ndarray <https://docs.scipy.org/doc/numpy-1.13.0/reference/generated/numpy.ndarray.html>`_ """
        t = np.eye(4)
        t[0:3, 0:3] = tf.quaternions.quat2mat(self.quaternion)
        return t

    @property
    def translation(self):
        r"""The translation matrix only **WITHOUT** the rotational part as 4x4 `ndarray <https://docs.scipy.org/doc/numpy-1.13.0/reference/generated/numpy.ndarray.html>`_"""
        t = np.eye(4)
        t[0:3, 3] = self.position
        return t

    @property
    def pose(self):
        r"""The complete pose of the ground truth including both translation and orientation"""
        return tf.affines.compose(
            T=self.position,
            R=tf.quaternions.quat2mat(self.quaternion),
            Z=np.ones(3),
            S=np.zeros(3)
        )

    @property
    def _transform(self):
        return np.linalg.inv(self.pose)

    def stereo(self, shutter, extrapolation='closest'):
        r"""
        Find a matching stereo image pair for this ground truth value.

        :param shutter: The shutter type of the images to find (``"global"``, ``"rolling"``, **not** ``"both"``) 
        :param extrapolation: An optional extrapolation method to determine the rules for a "match" (one of ``"closest"``, ``"next"``, ``"prev"``, ``"exact"``)
        :return: The matching stereo image or None if no was found

        .. seealso:: :any:`StereoTUM.StereoImage.extrapolate`
        """
        return StereoImage.extrapolate(self, shutter, method=extrapolation)<|MERGE_RESOLUTION|>--- conflicted
+++ resolved
@@ -16,14 +16,14 @@
     
     1) They are single, time-discrete values (see :any:`stamp <StereoTUM.Value.stamp>`)
     2) They are related to a certain reference frame (see :any:`reference <StereoTUM.Value.reference>`)
-    3) They all have a transformation from its reference frame towards that of ``"cam1"`` (see :any:`_transform <StereoTUM.Value._transform>`)
+    3) They all have a transformation from its reference frame towards that of ``"cam1"``
     
     
     Since every value has these three properties, you can achieve easily get the transformations between different  values. 
     Therefore the leftshift ``<<`` and rightshift ``>>`` operator has been overloaded. Both accept as their right parameter either:
     
-    * a string indicating the desired reference to or from which to _transform (e.g. ``"cam1"``, ``"cam2"``, ``"world"``, ``"imu"`` ...)
-    * or another value, whose :any:`reference <StereoTUM.Value.reference>` property is used to determine the _transform
+    * a string indicating the desired reference to or from which to transform (e.g. ``"cam1"``, ``"cam2"``, ``"world"``, ``"imu"`` ...)
+    * or another value, whose :any:`reference <StereoTUM.Value.reference>` property is used to determine the transform
     
     The direction of the "shift" means "How is the transformation from reference x to y?"::
     
@@ -35,7 +35,7 @@
         print("Image %s is associated with reference %s" % (image, image.reference))
         print("Ground Truth %s is associated with reference %s" % (gt, gt.reference))
         
-        # ... and also a _transform from the systems origin, which is "cam1"
+        # ... and also a transform from the systems origin, which is "cam1"
         print("T_cam1_2_image: %s" % image._transform)
         print("T_cam1_2_gt:    %s" % gt._transform)
         # BUT since they are "private" functions from value you should rather use something like this:
@@ -93,13 +93,9 @@
         if isinstance(parent, str):
             if parent not in self._dataset._refs:
                 raise ValueError("Cannot find the (static) parent reference %s" % parent)
-<<<<<<< HEAD
-            tparent = np.array(self._dataset._refs[parent]['_transform'])
-=======
             
             # TODO add test case cam1.L << 'world' (NOT WORKING!!!)
             tparent = np.array(self._dataset._refs[parent]['transform'])
->>>>>>> 8833f17d
 
         elif isinstance(parent, Value):
             tparent = parent._transform
@@ -134,7 +130,7 @@
     The cameras record data at approximately **20 FPS**, but sometimes their might exist frame drops. 
 
     You can query a lot of information from an image such as its :any:`shutter <StereoTUM.Image.shutter>`, :any:`exposure <StereoTUM.Image.exposure>` time and :any:`ID <StereoTUM.Image.ID>`.
-    Since it is a :any:`Value` all _transform shenanigans apply.
+    Since it is a :any:`Value` all transform shenanigans apply.
     """
 
     Vector2 = namedtuple('Vector2', 'x y')
@@ -273,16 +269,16 @@
     It is more or less a container for the two.
 
     Note that for internal reasons a stereo image derives from :any:`Value`. However, you should
-    not use the _transform functions (``<<`` and ``>>``) with this, since a stereo image contains two 
+    not use the transform functions (``<<`` and ``>>``) with this, since a stereo image contains two 
     reference frames, one for each camera::
 
         stereo = dataset.cameras('rolling')[0]
 
         # The following is ambiguous
-        notok = stereo << "world"   # which camera of the two do you mean?
+        notok = stereo << "imu"   # which camera of the two do you mean?
 
         # Better would be
-        ok = stereo.L << "world"
+        ok = stereo.L << "imu"
 
 
     """
